--- conflicted
+++ resolved
@@ -1,8 +1,5 @@
 # -*- coding: utf-8 -*-
 '''pymobiledevice2
 '''
-<<<<<<< HEAD
+
 VERSION = '1.2.1'
-=======
-VERSION = '1.2.0'
->>>>>>> 489e1adf
